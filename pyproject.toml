--- conflicted
+++ resolved
@@ -119,11 +119,6 @@
     "torch>=2.4.0", # Note: onnx export fails with torch>=2.9.0 and cuda 13 isn't supported by <=2.8.0
     "torchvision>=0.19.0",
 ]
-<<<<<<< HEAD
-cu126 = [
-    "torch>=2.4.0",
-    "torchvision>=0.19.0",
-=======
 rocm = [
     "torch>=2.4.0,<=2.8.0",
     "torchvision>=0.19.0",
@@ -133,10 +128,7 @@
     "torch>=2.4.0,<=2.8.0",
     "torchvision>=0.19.0",
     "pytorch-triton-xpu ; sys_platform == 'linux' or sys_platform == 'win32'",
->>>>>>> 32152124
-]
-
-
+]
 full = ["anomalib[clip,openvino,loggers,notebooks,vlm,video]"]
 dev = ["anomalib[full,docs,test]"]
 
@@ -170,13 +162,9 @@
         { extra = "cu118" },
         { extra = "cu121" },
         { extra = "cu124" },
-<<<<<<< HEAD
-        { extra = "cu126" },
-=======
         { extra = "cu130" },
         { extra = "rocm" },
         { extra = "xpu" },
->>>>>>> 32152124
     ],
 ]
 
@@ -202,23 +190,18 @@
 explicit = true
 
 [[tool.uv.index]]
-<<<<<<< HEAD
+name = "pytorch-cu130"
+url = "https://download.pytorch.org/whl/cu130"
+explicit = true
+
+[[tool.uv.index]]
+name = "pytorch-cu130"
+url = "https://download.pytorch.org/whl/cu130"
+explicit = true
+
+[[tool.uv.index]]
 name = "pytorch-cu126"
 url = "https://download.pytorch.org/whl/cu126"
-=======
-name = "pytorch-cu130"
-url = "https://download.pytorch.org/whl/cu130"
-explicit = true
-
-[[tool.uv.index]]
-name = "pytorch-rocm61"
-url = "https://download.pytorch.org/whl/rocm6.1"
-explicit = true
-
-[[tool.uv.index]]
-name = "pytorch-xpu"
-url = "https://download.pytorch.org/whl/xpu"
->>>>>>> 32152124
 explicit = true
 
 # PyTorch sources configuration
@@ -228,32 +211,21 @@
     { index = "pytorch-cu118", extra = "cu118" },
     { index = "pytorch-cu121", extra = "cu121" },
     { index = "pytorch-cu124", extra = "cu124" },
-<<<<<<< HEAD
-     { index = "pytorch-cu126", extra = "cu126" },
-=======
     { index = "pytorch-cu130", extra = "cu130" },
     { index = "pytorch-rocm61", extra = "rocm" },
     { index = "pytorch-xpu", extra = "xpu" },
->>>>>>> 32152124
 ]
 torchvision = [
     { index = "pytorch-cpu", extra = "cpu" },
     { index = "pytorch-cu118", extra = "cu118" },
     { index = "pytorch-cu121", extra = "cu121" },
     { index = "pytorch-cu124", extra = "cu124" },
-<<<<<<< HEAD
-    { index = "pytorch-cu126", extra = "cu126" },
-=======
     { index = "pytorch-cu130", extra = "cu130" },
     { index = "pytorch-rocm61", extra = "rocm" },
     { index = "pytorch-xpu", extra = "xpu" },
 ]
 pytorch-triton-rocm = [
     { index = "pytorch-rocm61", extra = "rocm" },
-]
-pytorch-triton-xpu = [
-    { index = "pytorch-xpu", extra = "xpu" },
->>>>>>> 32152124
 ]
 
 

# Copyright (C) 2022-2025 Intel Corporation
# SPDX-License-Identifier: Apache-2.0

"""k-Center Greedy Method.

Returns points that minimizes the maximum distance of any point to a center.

Reference:
    - https://arxiv.org/abs/1708.00489
"""

import torch
<<<<<<< HEAD
from torch.nn import functional as F  # noqa: N812
from tqdm.notebook import tqdm


=======
from tqdm import tqdm
>>>>>>> 163f8bc6

from anomalib.models.components.dimensionality_reduction import SparseRandomProjection


class KCenterGreedy:
    """k-center-greedy method for coreset selection.

    This class implements the k-center-greedy method to select a coreset from an
    embedding space. The method aims to minimize the maximum distance between any
    point and its nearest center.

    Args:
        embedding (torch.Tensor): Embedding tensor extracted from a CNN.
        sampling_ratio (float): Ratio to determine coreset size from embedding size.

    Attributes:
        embedding (torch.Tensor): Input embedding tensor.
        coreset_size (int): Size of the coreset to be selected.
        model (SparseRandomProjection): Dimensionality reduction model.
        features (torch.Tensor): Transformed features after dimensionality reduction.
        min_distances (torch.Tensor): Minimum distances to cluster centers.
        n_observations (int): Number of observations in the embedding.

    Example:
        >>> import torch
        >>> embedding = torch.randn(219520, 1536)
        >>> sampler = KCenterGreedy(embedding=embedding, sampling_ratio=0.001)
        >>> sampled_idxs = sampler.select_coreset_idxs()
        >>> coreset = embedding[sampled_idxs]
        >>> coreset.shape
        torch.Size([219, 1536])
    """

    def __init__(self, embedding: torch.Tensor, sampling_ratio: float) -> None:
        self.embedding = embedding
        self.coreset_size = int(embedding.shape[0] * sampling_ratio)
        self.model = SparseRandomProjection(eps=0.9)

        self.features: torch.Tensor
        self.min_distances: torch.Tensor = None
        self.n_observations = self.embedding.shape[0]

    def reset_distances(self) -> None:
        """Reset minimum distances to None."""
        self.min_distances = None

    def update_distances(self, cluster_center: int | torch.Tensor | None) -> None:
        """Update minimum distances given a single cluster center.

        Args:
            cluster_center (int | torch.Tensor | None): Index of a single cluster center.
                Can be an int, a 0-d tensor, or a 1-d tensor with shape [1].

        Note:
            This method is optimized for single-center updates. Passing multiple
            indices may result in incorrect behavior or runtime errors.
        """
        if cluster_center is not None:
            center = self.features[cluster_center]

            # Ensure center is a 1-d tensor for broadcasting
            center = center.squeeze()
            # Using torch.linalg.norm is faster than torch.Functional.pairwise_distance on
            # both CUDA and Intel-based hardware.
            distances = torch.linalg.norm(self.features - center, ord=2, dim=1, keepdim=True)
            # Synchronize on XPU to ensure accurate progress bar display.
            if distances.device.type == "xpu":
                torch.xpu.synchronize()

            if self.min_distances is None:
                self.min_distances = distances
            else:
                self.min_distances = torch.minimum(self.min_distances, distances)

    def get_new_idx(self) -> torch.Tensor:
        """Get index of the next sample based on maximum minimum distance.

        Returns:
            torch.Tensor: Index of the selected sample (tensor, not converted to int).

        Raises:
            TypeError: If `self.min_distances` is not a torch.Tensor.
        """
        if isinstance(self.min_distances, torch.Tensor):
            _, idx = torch.max(self.min_distances.squeeze(1), dim=0)
        else:
            msg = f"self.min_distances must be of type Tensor. Got {type(self.min_distances)}"
            raise TypeError(msg)
        return idx

    def select_coreset_idxs(self) -> list[int]:
        """Greedily select coreset indices to minimize maximum distance to centers.

        The algorithm iteratively selects points that are farthest from the already
        selected centers, starting from a random initial point.

        Returns:
            list[int]: Indices of samples selected to form the coreset.
        """
        if self.embedding.ndim == 2:
            self.model.fit(self.embedding)
            self.features = self.model.transform(self.embedding)
            self.reset_distances()
        else:
            self.features = self.embedding.reshape(self.embedding.shape[0], -1)
            self.reset_distances()

        # random starting point
        idx = torch.randint(high=self.n_observations, size=(1,), device=self.features.device).squeeze()

        selected_coreset_idxs: list[int] = []
        for _ in tqdm(range(self.coreset_size), desc="Selecting Coreset Indices."):
            self.update_distances(cluster_center=idx)
            idx = self.get_new_idx()
            self.min_distances.scatter_(0, idx.unsqueeze(0).unsqueeze(1), 0.0)
            selected_coreset_idxs.append(int(idx.item()))

        return selected_coreset_idxs

    def sample_coreset(self) -> torch.Tensor:
        """Select coreset from the embedding.

        Returns:
            torch.Tensor: Selected coreset.

        Example:
            >>> import torch
            >>> embedding = torch.randn(219520, 1536)
            >>> sampler = KCenterGreedy(embedding=embedding, sampling_ratio=0.001)
            >>> coreset = sampler.sample_coreset()
            >>> coreset.shape
            torch.Size([219, 1536])
        """
        idxs = self.select_coreset_idxs()
        return self.embedding[idxs]<|MERGE_RESOLUTION|>--- conflicted
+++ resolved
@@ -10,14 +10,7 @@
 """
 
 import torch
-<<<<<<< HEAD
-from torch.nn import functional as F  # noqa: N812
-from tqdm.notebook import tqdm
-
-
-=======
 from tqdm import tqdm
->>>>>>> 163f8bc6
 
 from anomalib.models.components.dimensionality_reduction import SparseRandomProjection
 

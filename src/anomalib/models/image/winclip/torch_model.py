# Copyright (C) 2024 Intel Corporation
# SPDX-License-Identifier: Apache-2.0

"""PyTorch model implementation of WinCLIP for zero-/few-shot anomaly detection.

This module provides the core PyTorch model implementation of WinCLIP, which uses
CLIP embeddings and a sliding window approach to detect anomalies in images.

The model can operate in both zero-shot and few-shot modes:
- Zero-shot: No reference images needed
- Few-shot: Uses ``k`` reference normal images for better context

Example:
    >>> from anomalib.models.image.winclip.torch_model import WinClipModel
    >>> model = WinClipModel()  # doctest: +SKIP
    >>> # Zero-shot inference
    >>> prediction = model(image)  # doctest: +SKIP
    >>> # Few-shot with reference images
    >>> model = WinClipModel(reference_images=normal_images)  # doctest: +SKIP

Paper:
    WinCLIP: Zero-/Few-Shot Anomaly Classification and Segmentation
    https://arxiv.org/abs/2303.14814

See Also:
    - :class:`WinClip`: Lightning model wrapper
    - :mod:`.prompting`: Prompt ensemble generation
    - :mod:`.utils`: Utility functions for scoring and aggregation
"""

from collections.abc import Callable
from copy import copy

import torch
from torch import nn
from torch.nn.modules.linear import Identity
from torchvision.transforms import Compose, ToPILImage

from anomalib.data import InferenceBatch
from anomalib.models.components import BufferListMixin, DynamicBufferMixin

<<<<<<< HEAD
=======
from .prompting import create_prompt_ensemble
from .utils import class_scores, harmonic_aggregation, make_masks, visual_association_score

>>>>>>> 163f8bc6
# Optional import for open_clip
try:
    import open_clip
    from open_clip.tokenizer import tokenize
except ImportError:
    open_clip = None
    tokenize = None


BACKBONE = "ViT-B-16-plus-240"
PRETRAINED = "laion400m_e31"
TEMPERATURE = 0.07  # temperature hyperparameter from the clip paper


class WinClipModel(DynamicBufferMixin, BufferListMixin, nn.Module):
    """PyTorch module that implements the WinClip model for image anomaly detection.

    The model uses CLIP embeddings and a sliding window approach to detect anomalies in
    images. It can operate in both zero-shot and few-shot modes.

    Args:
        class_name (str | None, optional): Name of the object class used in prompt
            ensemble. Defaults to ``None``.
        reference_images (torch.Tensor | None, optional): Reference images of shape
            ``(K, C, H, W)``. Defaults to ``None``.
        scales (tuple[int], optional): Scales of sliding windows for multi-scale
            detection. Defaults to ``(2, 3)``.
        apply_transform (bool, optional): Whether to apply default CLIP transform to
            inputs. Defaults to ``False``.

    Attributes:
        clip (CLIP): CLIP model for image and text encoding.
        grid_size (tuple[int]): Size of feature map grid.
        k_shot (int): Number of reference images for few-shot detection.
        scales (tuple[int]): Scales of sliding windows.
        masks (list[torch.Tensor] | None): Masks for sliding window locations.
        _text_embeddings (torch.Tensor | None): Text embeddings for prompt ensemble.
        _visual_embeddings (list[torch.Tensor] | None): Multi-scale reference embeddings.
        _patch_embeddings (torch.Tensor | None): Patch embeddings for reference images.

    Example:
        >>> from anomalib.models.image.winclip.torch_model import WinClipModel
        >>> # Zero-shot mode
        >>> model = WinClipModel(class_name="transistor")  # doctest: +SKIP
        >>> image = torch.rand(1, 3, 224, 224)  # doctest: +SKIP
        >>> prediction = model(image)  # doctest: +SKIP
        >>>
        >>> # Few-shot mode with reference images
        >>> ref_images = torch.rand(3, 3, 224, 224)  # doctest: +SKIP
        >>> model = WinClipModel(  # doctest: +SKIP
        ...     class_name="transistor",
        ...     reference_images=ref_images
        ... )
    """

    def __init__(
        self,
        class_name: str | None = None,
        reference_images: torch.Tensor | None = None,
        scales: tuple = (2, 3),
        apply_transform: bool = False,
    ) -> None:
        super().__init__()

        # Check if open_clip is available
        if open_clip is None:
            msg = (
                "open_clip is required for VLM models. Install it with: "
                "'pip install anomalib[vlm,clip]' or 'uv pip install anomalib[vlm,clip]'"
            )
            raise ImportError(msg)

        self.backbone = BACKBONE
        self.pretrained = PRETRAINED
        self.temperature = TEMPERATURE
        self.class_name = class_name
        self.reference_images = reference_images
        self.scales = scales
        self.apply_transform = apply_transform
        self.k_shot = 0

        # initialize CLIP model
        self.clip, _, self._transform = open_clip.create_model_and_transforms(self.backbone, pretrained=self.pretrained)
        self.clip.visual.output_tokens = True
        self.grid_size = self.clip.visual.grid_size

        # register buffers
        self.register_buffer_list("masks", self._generate_masks(), persistent=False)  # no need to save masks
        self.register_buffer("_text_embeddings", torch.empty(0))
        self.register_buffer_list("_visual_embeddings", [torch.empty(0) for _ in self.scales])
        self.register_buffer("_patch_embeddings", torch.empty(0))

        # setup
        self.setup(class_name, reference_images)

    def setup(self, class_name: str | None = None, reference_images: torch.Tensor | None = None) -> None:
        """Setup WinCLIP model with class name and/or reference images.

        The setup stage collects text and visual embeddings used during inference:
        - Text embeddings for zero-shot inference if ``class_name`` provided
        - Visual embeddings for few-shot inference if ``reference_images`` provided
        The ``k_shot`` attribute is updated based on number of reference images.

        This method is called by constructor but can also be called manually to update
        embeddings after initialization.

        Args:
            class_name (str | None, optional): Name of object class for prompt ensemble.
                Defaults to ``None``.
            reference_images (torch.Tensor | None, optional): Reference images of shape
                ``(batch_size, C, H, W)``. Defaults to ``None``.

        Examples:
            >>> model = WinClipModel()  # doctest: +SKIP
            >>> model.setup("transistor")  # doctest: +SKIP
            >>> model.text_embeddings.shape  # doctest: +SKIP
            torch.Size([2, 640])

            >>> ref_images = torch.rand(2, 3, 240, 240)  # doctest: +SKIP
            >>> model = WinClipModel()  # doctest: +SKIP
            >>> model.setup("transistor", ref_images)  # doctest: +SKIP
            >>> model.k_shot  # doctest: +SKIP
            2
            >>> model.visual_embeddings[0].shape  # doctest: +SKIP
            torch.Size([2, 196, 640])

            >>> model = WinClipModel("transistor")  # doctest: +SKIP
            >>> model.k_shot  # doctest: +SKIP
            0
            >>> model.setup(reference_images=ref_images)  # doctest: +SKIP
            >>> model.k_shot  # doctest: +SKIP
            2

            >>> model = WinClipModel(  # doctest: +SKIP
            ...     class_name="transistor",
            ...     reference_images=ref_images
            ... )
            >>> model.text_embeddings.shape  # doctest: +SKIP
            torch.Size([2, 640])
            >>> model.visual_embeddings[0].shape  # doctest: +SKIP
            torch.Size([2, 196, 640])
        """
        # update class name and text embeddings
        self.class_name = class_name or self.class_name
        if self.class_name is not None:
            self._collect_text_embeddings(self.class_name)
        # update reference images, k_shot and visual embeddings
        self.reference_images = reference_images if reference_images is not None else self.reference_images
        if self.reference_images is not None:
            self.k_shot = self.reference_images.shape[0]  # update k_shot based on number of reference images
            self._collect_visual_embeddings(self.reference_images)

    def encode_image(self, batch: torch.Tensor) -> tuple[torch.Tensor, list[torch.Tensor], torch.Tensor]:
        """Encode batch of images to get image, window and patch embeddings.

        The image and patch embeddings are obtained by passing images through the model.
        Window embeddings are obtained by masking feature map and passing through
        transformer. A forward hook retrieves intermediate feature map to share
        computation.

        Args:
            batch (torch.Tensor): Input images of shape ``(N, C, H, W)``.

        Returns:
            tuple[torch.Tensor, list[torch.Tensor], torch.Tensor]: Tuple containing:
                - Image embeddings of shape ``(N, D)``
                - Window embeddings list, each of shape ``(N, W, D)``
                - Patch embeddings of shape ``(N, P, D)``
                where ``D`` is embedding dimension, ``W`` is number of windows,
                and ``P`` is number of patches.

        Examples:
            >>> model = WinClipModel()  # doctest: +SKIP
            >>> model.prepare_masks()  # doctest: +SKIP
            >>> batch = torch.rand((1, 3, 240, 240))  # doctest: +SKIP
            >>> outputs = model.encode_image(batch)  # doctest: +SKIP
            >>> image_embeddings, window_embeddings, patch_embeddings = outputs
            >>> image_embeddings.shape  # doctest: +SKIP
            torch.Size([1, 640])
            >>> [emb.shape for emb in window_embeddings]  # doctest: +SKIP
            [torch.Size([1, 196, 640]), torch.Size([1, 169, 640])]
            >>> patch_embeddings.shape  # doctest: +SKIP
            torch.Size([1, 225, 896])
        """
        # apply transform if needed
        if self.apply_transform:
            batch = torch.stack([self.transform(image) for image in batch])

        # register hook to retrieve intermediate feature map
        outputs = {}

        def get_feature_map(name: str) -> Callable:
            def hook(_model: Identity, inputs: tuple[torch.Tensor,], _outputs: torch.Tensor) -> None:
                del _model, _outputs
                outputs[name] = inputs[0].detach()

            return hook

        # register hook to get the intermediate tokens of the transformer
        self.clip.visual.patch_dropout.register_forward_hook(get_feature_map("feature_map"))

        # get image and patch embeddings
        image_embeddings, patch_embeddings = self.clip.encode_image(batch)

        # get window embeddings
        feature_map = outputs["feature_map"]
        window_embeddings = [self._get_window_embeddings(feature_map, masks) for masks in self.masks]

        return (
            image_embeddings,
            window_embeddings,
            patch_embeddings,
        )

    def _get_window_embeddings(self, feature_map: torch.Tensor, masks: torch.Tensor) -> torch.Tensor:
        """Compute embeddings for each window in feature map using given masks.

        Args:
            feature_map (torch.Tensor): Input features of shape
                ``(n_batches, n_patches, dimensionality)``.
            masks (torch.Tensor): Window location masks of shape
                ``(kernel_size, n_masks)``.

        Returns:
            torch.Tensor: Embeddings for each sliding window location.
        """
        batch_size = feature_map.shape[0]
        n_masks = masks.shape[1]

        # prepend zero index for class embeddings
        class_index = torch.zeros(1, n_masks, dtype=int).to(feature_map.device)
        masks = torch.cat((class_index, masks + 1)).T  # +1 to account for class index
        # apply masks to feature map
        masked = torch.cat([torch.index_select(feature_map, 1, mask) for mask in masks])

        # finish forward pass on masked features
        masked = self.clip.visual.patch_dropout(masked)
        masked = self.clip.visual.ln_pre(masked)

        masked = masked.permute(1, 0, 2)  # NLD -> LND
        masked = self.clip.visual.transformer(masked)
        masked = masked.permute(1, 0, 2)  # LND -> NLD

        masked = self.clip.visual.ln_post(masked)
        pooled, _ = self.clip.visual._global_pool(masked)  # noqa: SLF001

        if self.clip.visual.proj is not None:
            pooled = pooled @ self.clip.visual.proj

        return pooled.reshape((n_masks, batch_size, -1)).permute(1, 0, 2)

    @torch.no_grad
    def forward(self, batch: torch.Tensor) -> tuple[torch.Tensor, torch.Tensor] | InferenceBatch:
        """Forward pass to get image and pixel anomaly scores.

        Args:
            batch (torch.Tensor): Input images of shape ``(batch_size, C, H, W)``.

        Returns:
            tuple[torch.Tensor, torch.Tensor] | InferenceBatch: Either tuple containing:
                - Image scores of shape ``(batch_size,)``
                - Pixel scores of shape ``(batch_size, H, W)``
                Or ``InferenceBatch`` with same information.
        """
        image_embeddings, window_embeddings, patch_embeddings = self.encode_image(batch)

        # get zero-shot scores
        image_scores = class_scores(image_embeddings, self.text_embeddings, self.temperature, target_class=1)
        multi_scale_scores = self._compute_zero_shot_scores(image_scores, window_embeddings)

        # get few-shot scores
        if self.k_shot:
            few_shot_scores = self._compute_few_shot_scores(patch_embeddings, window_embeddings)
            multi_scale_scores = (multi_scale_scores + few_shot_scores) / 2
            image_scores = (image_scores + few_shot_scores.amax(dim=(-2, -1))) / 2

        # reshape to image dimensions
        pixel_scores = nn.functional.interpolate(
            multi_scale_scores.unsqueeze(1),
            size=batch.shape[-2:],
            mode="bilinear",
        )
        return InferenceBatch(pred_score=image_scores, anomaly_map=pixel_scores.squeeze(1))

    def _compute_zero_shot_scores(
        self,
        image_scores: torch.Tensor,
        window_embeddings: list[torch.Tensor],
    ) -> torch.Tensor:
        """Compute multi-scale anomaly score maps using text embeddings.

        Each window embedding is compared to text embeddings for similarity scores.
        Harmonic averaging aggregates window scores into score maps per scale.
        Score maps are combined into single multi-scale map by cross-scale
        aggregation.

        Args:
            image_scores (torch.Tensor): Full image scores of shape ``(batch_size)``.
            window_embeddings (list[torch.Tensor]): Window embeddings list, each of
                shape ``(batch_size, n_windows, n_features)``.

        Returns:
            torch.Tensor: Zero-shot scores of shape ``(batch_size, H, W)``.
        """
        # image scores are added to represent the full image scale
        multi_scale_scores = [image_scores.view(-1, 1, 1).repeat(1, self.grid_size[0], self.grid_size[1])]
        # add aggregated scores for each scale
        for window_embedding, mask in zip(window_embeddings, self.masks, strict=True):
            scores = class_scores(window_embedding, self.text_embeddings, self.temperature, target_class=1)
            multi_scale_scores.append(harmonic_aggregation(scores, self.grid_size, mask))
        # aggregate scores across scales
        return (len(self.scales) + 1) / (1 / torch.stack(multi_scale_scores)).sum(dim=0)

    def _compute_few_shot_scores(
        self,
        patch_embeddings: torch.Tensor,
        window_embeddings: list[torch.Tensor],
    ) -> torch.Tensor:
        """Compute multi-scale anomaly score maps using reference embeddings.

        Visual association scores are computed between extracted embeddings and
        reference embeddings at each scale. Window scores are aggregated into score
        maps per scale using harmonic averaging. Final maps obtained by averaging
        across scales.

        Args:
            patch_embeddings (torch.Tensor): Full-scale patch embeddings of shape
                ``(batch_size, n_patches, n_features)``.
            window_embeddings (list[torch.Tensor]): Window embeddings list, each of
                shape ``(batch_size, n_windows, n_features)``.

        Returns:
            torch.Tensor: Few-shot scores of shape ``(batch_size, H, W)``.
        """
        multi_scale_scores = [
            visual_association_score(patch_embeddings, self.patch_embeddings).reshape((-1, *self.grid_size)),
        ]
        for window_embedding, reference_embedding, mask in zip(
            window_embeddings,
            self.visual_embeddings,
            self.masks,
            strict=True,
        ):
            scores = visual_association_score(window_embedding, reference_embedding)
            multi_scale_scores.append(harmonic_aggregation(scores, self.grid_size, mask))

        return torch.stack(multi_scale_scores).mean(dim=0)

    @torch.no_grad
    def _collect_text_embeddings(self, class_name: str) -> None:
        """Collect text embeddings using compositional prompt ensemble.

        Creates ensemble of normal and anomalous prompts based on class name.
        Prompts are tokenized and encoded to get embeddings. Embeddings are averaged
        per class and stored for inference.

        Args:
            class_name (str): Object class name for prompt ensemble.
        """
        if tokenize is None:
            msg = (
                "open_clip is required for VLM models. Install it with: "
                "'pip install anomalib[vlm,clip]' or 'uv pip install anomalib[vlm,clip]'"
            )
            raise ImportError(msg)

        # get the device, this is to ensure that we move the text embeddings to the same device as the model
        device = next(self.parameters()).device
        # collect prompt ensemble
        normal_prompts, anomalous_prompts = create_prompt_ensemble(class_name)
        # tokenize prompts
        normal_tokens = tokenize(normal_prompts)
        anomalous_tokens = tokenize(anomalous_prompts)
        # encode tokens to obtain prompt embeddings
        normal_embeddings = self.clip.encode_text(normal_tokens.to(device))
        anomalous_embeddings = self.clip.encode_text(anomalous_tokens.to(device))
        # average prompt embeddings
        normal_embeddings = torch.mean(normal_embeddings, dim=0, keepdim=True)
        anomalous_embeddings = torch.mean(anomalous_embeddings, dim=0, keepdim=True)
        # concatenate and store
        text_embeddings = torch.cat((normal_embeddings, anomalous_embeddings))
        self._text_embeddings = text_embeddings

    @torch.no_grad
    def _collect_visual_embeddings(self, images: torch.Tensor) -> None:
        """Collect visual embeddings from normal reference images.

        Args:
            images (torch.Tensor): Reference images of shape ``(K, C, H, W)``.
        """
        _, self._visual_embeddings, self._patch_embeddings = self.encode_image(images)

    def _generate_masks(self) -> list[torch.Tensor]:
        """Prepare multi-scale sliding window masks.

        Creates masks for each scale that select patches from feature map. Each mask
        represents a sliding window location. Masks are stored for inference.

        Returns:
            list[torch.Tensor]: List of masks, each of shape
            ``(n_patches_per_mask, n_masks)``.
        """
        return [make_masks(self.grid_size, scale, 1) for scale in self.scales]

    @property
    def transform(self) -> Compose:
        """Get model's transform pipeline.

        Retrieves transforms from CLIP backbone and prepends ``ToPILImage`` transform
        since original transforms expect PIL images.

        Returns:
            Compose: Transform pipeline for preprocessing images.
        """
        transforms = copy(self._transform.transforms)
        transforms.insert(0, ToPILImage())
        return Compose(transforms)

    @property
    def text_embeddings(self) -> torch.Tensor:
        """Get model's text embeddings.

        Returns:
            torch.Tensor: Text embeddings used for zero-shot inference.

        Raises:
            RuntimeError: If text embeddings not collected via ``setup``.
        """
        if self._text_embeddings.numel() == 0:
            msg = "Text embeddings have not been collected. Pass a class name to the model using ``setup``."
            raise RuntimeError(msg)
        return self._text_embeddings

    @property
    def visual_embeddings(self) -> list[torch.Tensor]:
        """Get model's visual embeddings.

        Returns:
            list[torch.Tensor]: Visual embeddings used for few-shot inference.

        Raises:
            RuntimeError: If visual embeddings not collected via ``setup``.
        """
        if self._visual_embeddings[0].numel() == 0:
            msg = "Visual embeddings have not been collected. Pass some reference images to the model using ``setup``."
            raise RuntimeError(msg)
        return self._visual_embeddings

    @property
    def patch_embeddings(self) -> torch.Tensor:
        """Get model's patch embeddings.

        Returns:
            torch.Tensor: Patch embeddings used for few-shot inference.

        Raises:
            RuntimeError: If patch embeddings not collected via ``setup``.
        """
        if self._patch_embeddings.numel() == 0:
            msg = "Patch embeddings have not been collected. Pass some reference images to the model using ``setup``."
            raise RuntimeError(msg)
        return self._patch_embeddings<|MERGE_RESOLUTION|>--- conflicted
+++ resolved
@@ -39,12 +39,9 @@
 from anomalib.data import InferenceBatch
 from anomalib.models.components import BufferListMixin, DynamicBufferMixin
 
-<<<<<<< HEAD
-=======
 from .prompting import create_prompt_ensemble
 from .utils import class_scores, harmonic_aggregation, make_masks, visual_association_score
 
->>>>>>> 163f8bc6
 # Optional import for open_clip
 try:
     import open_clip

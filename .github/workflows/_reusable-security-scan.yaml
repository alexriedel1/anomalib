--- conflicted
+++ resolved
@@ -94,11 +94,7 @@
     if: contains(inputs.tools, 'semgrep')
     runs-on: ubuntu-latest
     container:
-<<<<<<< HEAD
-      image: returntocorp/semgrep@sha256:62aaded52737fc401299d994f29fcd3d4049bd90bbb77407eca2e29e51ab0d98 # v1.124.0
-=======
       image: returntocorp/semgrep@sha256:ee3c01c9d33a975209d6bcda050520a45366d79e2919c15baca4014e8634a9ac # v1.124.0
->>>>>>> 163f8bc6
     steps:
       - uses: actions/checkout@08c6903cd8c0fde910a37f88322edcfb5dd907a8 # v5
         with:

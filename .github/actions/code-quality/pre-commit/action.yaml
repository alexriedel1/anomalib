--- conflicted
+++ resolved
@@ -92,11 +92,7 @@
     - name: Cache pre-commit hooks
       if: inputs.cache == 'true'
       id: pre-commit-cache
-<<<<<<< HEAD
-      uses: actions/cache@0400d5f644dc74513175e3cd8d07132dd4860809 # v4
-=======
       uses: actions/cache@0057852bfaa89a56745cba8c7296529d2fc39830 # v4
->>>>>>> 163f8bc6
       with:
         path: ~/.cache/pre-commit
         # Cache key includes Python and Node versions to ensure correct environment
